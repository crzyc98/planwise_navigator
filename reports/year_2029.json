{
  "year": 2029,
  "workforce_breakdown": {
    "year": 2029,
    "total_employees": 5910,
    "active_employees": 5072,
    "breakdown_by_status": {
      "continuous_active": 4332,
      "new_hire_active": 740,
      "experienced_termination": 592,
      "new_hire_termination": 246
    },
    "participation_rate": 0.8820977917981072
  },
  "event_summary": {
    "year": 2029,
    "total_events": 9500,
    "events_by_type": {
      "raise": 4924,
      "deferral_escalation": 1109,
      "enrollment": 986,
      "hire": 986,
      "termination": 838,
      "promotion": 603,
      "enrollment_change": 54
    },
    "hire_termination_ratio": 1.1766109785202863
  },
  "growth_analysis": {
    "previous_active": 4923,
    "current_active": 5072,
    "net_growth": 149,
    "growth_pct": 3.026609790777981
  },
  "contribution_summary": {
    "enrolled_employees_active_eoy": 4332,
    "total_contributions_active_eoy": 48524326.0,
    "avg_contribution_active_eoy": 11201.0,
    "avg_deferral_rate_active_eoy": 6.7
  },
  "data_quality_results": [
    {
      "rule_name": "hire_termination_ratio",
      "severity": "warning",
      "passed": true,
      "message": "Hire/termination ratio: 1.18 (PASS)",
      "details": {
        "hires": 986,
        "terminations": 838,
        "ratio": 1.1766109785202863,
        "min_ratio": 0.3,
        "max_ratio": 3.0
      },
      "affected_records": null
    },
    {
      "rule_name": "event_sequence_validation",
      "severity": "error",
      "passed": false,
      "message": "Validation rule failed: Binder Error: LATERAL join cannot contain aggregates!\nLINE 3:             SELECT employee_id, MIN(event_date) AS term_date\n                                        ^",
      "details": {
        "error": "Binder Error: LATERAL join cannot contain aggregates!\nLINE 3:             SELECT employee_id, MIN(event_date) AS term_date\n                                        ^"
      },
      "affected_records": null
    }
  ],
<<<<<<< HEAD
  "generated_at": "2025-08-15T19:35:50.064624"
=======
  "generated_at": "2025-08-15T19:50:03.324259"
>>>>>>> 9bc3f6a2
}<|MERGE_RESOLUTION|>--- conflicted
+++ resolved
@@ -34,8 +34,8 @@
   },
   "contribution_summary": {
     "enrolled_employees_active_eoy": 4332,
-    "total_contributions_active_eoy": 48524326.0,
-    "avg_contribution_active_eoy": 11201.0,
+    "total_contributions_active_eoy": 48525418.0,
+    "avg_contribution_active_eoy": 11202.0,
     "avg_deferral_rate_active_eoy": 6.7
   },
   "data_quality_results": [
@@ -64,9 +64,5 @@
       "affected_records": null
     }
   ],
-<<<<<<< HEAD
-  "generated_at": "2025-08-15T19:35:50.064624"
-=======
   "generated_at": "2025-08-15T19:50:03.324259"
->>>>>>> 9bc3f6a2
 }