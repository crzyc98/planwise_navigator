--- conflicted
+++ resolved
@@ -2,31 +2,6 @@
   "year": 2029,
   "workforce_breakdown": {
     "year": 2029,
-<<<<<<< HEAD
-    "total_employees": 5910,
-    "active_employees": 5072,
-    "breakdown_by_status": {
-      "continuous_active": 4332,
-      "new_hire_active": 740,
-      "experienced_termination": 592,
-      "new_hire_termination": 246
-    },
-    "participation_rate": 0.8820977917981072
-  },
-  "event_summary": {
-    "year": 2029,
-    "total_events": 9515,
-    "events_by_type": {
-      "raise": 4934,
-      "deferral_escalation": 1104,
-      "hire": 986,
-      "enrollment": 986,
-      "termination": 838,
-      "promotion": 613,
-      "enrollment_change": 54
-    },
-    "hire_termination_ratio": 1.1766109785202863
-=======
     "total_employees": 6114,
     "active_employees": 5243,
     "breakdown_by_status": {
@@ -50,7 +25,6 @@
       "termination": 871
     },
     "hire_termination_ratio": 1.211251435132032
->>>>>>> 887e555e
   },
   "growth_analysis": {
     "previous_active": 5058,
@@ -59,17 +33,10 @@
     "growth_pct": 3.6575721629102413
   },
   "contribution_summary": {
-<<<<<<< HEAD
-    "enrolled_employees_active_eoy": 4332,
-    "total_contributions_active_eoy": 47219280.0,
-    "avg_contribution_active_eoy": 10900.0,
-    "avg_deferral_rate_active_eoy": 6.6
-=======
     "enrolled_employees_active_eoy": 4451,
     "total_contributions_active_eoy": 43179644.0,
     "avg_contribution_active_eoy": 9701.0,
     "avg_deferral_rate_active_eoy": 5.9
->>>>>>> 887e555e
   },
   "data_quality_results": [
     {
@@ -78,15 +45,9 @@
       "passed": true,
       "message": "Hire/termination ratio: 1.17 (PASS)",
       "details": {
-<<<<<<< HEAD
-        "hires": 986,
-        "terminations": 838,
-        "ratio": 1.1766109785202863,
-=======
         "hires": 1055,
         "terminations": 904,
         "ratio": 1.1670353982300885,
->>>>>>> 887e555e
         "min_ratio": 0.3,
         "max_ratio": 3.0
       },
@@ -103,9 +64,5 @@
       "affected_records": null
     }
   ],
-<<<<<<< HEAD
-  "generated_at": "2025-08-15T19:56:52.509923"
-=======
   "generated_at": "2025-08-17T17:57:11.556438"
->>>>>>> 887e555e
 }