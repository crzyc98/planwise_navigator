{
  "year": 2026,
  "workforce_breakdown": {
    "year": 2026,
    "total_employees": 5469,
    "active_employees": 4693,
    "breakdown_by_status": {
      "continuous_active": 4007,
      "new_hire_active": 686,
      "experienced_termination": 548,
      "new_hire_termination": 228
    },
<<<<<<< HEAD
    "participation_rate": 0.840595340811044
  },
  "event_summary": {
    "year": 2026,
    "total_events": 8277,
    "events_by_type": {
      "raise": 5090,
      "enrollment": 900,
      "hire": 900,
      "termination": 765,
      "deferral_escalation": 577,
      "enrollment_change": 45
=======
    "participation_rate": 0.8344342637971447
  },
  "event_summary": {
    "year": 2026,
    "total_events": 8457,
    "events_by_type": {
      "raise": 4555,
      "enrollment": 914,
      "deferral_escalation": 660,
      "promotion": 593,
      "enrollment_change": 45,
      "hire": 914,
      "termination": 776
>>>>>>> 887e555e
    },
    "hire_termination_ratio": 1.1778350515463918
  },
  "growth_analysis": {
    "previous_active": 4553,
    "current_active": 4693,
    "net_growth": 140,
    "growth_pct": 3.074895673182517
  },
  "contribution_summary": {
<<<<<<< HEAD
    "enrolled_employees_active_eoy": 3961,
    "total_contributions_active_eoy": 27503209.0,
    "avg_contribution_active_eoy": 6944.0,
    "avg_deferral_rate_active_eoy": 5.0
=======
    "enrolled_employees_active_eoy": 4007,
    "total_contributions_active_eoy": 24938817.0,
    "avg_contribution_active_eoy": 6224.0,
    "avg_deferral_rate_active_eoy": 4.8
>>>>>>> 887e555e
  },
  "data_quality_results": [
    {
      "rule_name": "hire_termination_ratio",
      "severity": "warning",
      "passed": true,
      "message": "Hire/termination ratio: 1.18 (PASS)",
      "details": {
        "hires": 914,
        "terminations": 776,
        "ratio": 1.1778350515463918,
        "min_ratio": 0.3,
        "max_ratio": 3.0
      },
      "affected_records": null
    },
    {
      "rule_name": "event_sequence_validation",
      "severity": "error",
      "passed": false,
      "message": "Validation rule failed: Binder Error: LATERAL join cannot contain aggregates!\nLINE 3:             SELECT employee_id, MIN(event_date) AS term_date\n                                        ^",
      "details": {
        "error": "Binder Error: LATERAL join cannot contain aggregates!\nLINE 3:             SELECT employee_id, MIN(event_date) AS term_date\n                                        ^"
      },
      "affected_records": null
    }
  ],
<<<<<<< HEAD
  "generated_at": "2025-08-15T19:54:45.612180"
=======
  "generated_at": "2025-08-17T17:54:51.342079"
>>>>>>> 887e555e
}<|MERGE_RESOLUTION|>--- conflicted
+++ resolved
@@ -10,20 +10,6 @@
       "experienced_termination": 548,
       "new_hire_termination": 228
     },
-<<<<<<< HEAD
-    "participation_rate": 0.840595340811044
-  },
-  "event_summary": {
-    "year": 2026,
-    "total_events": 8277,
-    "events_by_type": {
-      "raise": 5090,
-      "enrollment": 900,
-      "hire": 900,
-      "termination": 765,
-      "deferral_escalation": 577,
-      "enrollment_change": 45
-=======
     "participation_rate": 0.8344342637971447
   },
   "event_summary": {
@@ -37,7 +23,6 @@
       "enrollment_change": 45,
       "hire": 914,
       "termination": 776
->>>>>>> 887e555e
     },
     "hire_termination_ratio": 1.1778350515463918
   },
@@ -48,17 +33,10 @@
     "growth_pct": 3.074895673182517
   },
   "contribution_summary": {
-<<<<<<< HEAD
-    "enrolled_employees_active_eoy": 3961,
-    "total_contributions_active_eoy": 27503209.0,
-    "avg_contribution_active_eoy": 6944.0,
-    "avg_deferral_rate_active_eoy": 5.0
-=======
     "enrolled_employees_active_eoy": 4007,
     "total_contributions_active_eoy": 24938817.0,
     "avg_contribution_active_eoy": 6224.0,
     "avg_deferral_rate_active_eoy": 4.8
->>>>>>> 887e555e
   },
   "data_quality_results": [
     {
@@ -86,9 +64,5 @@
       "affected_records": null
     }
   ],
-<<<<<<< HEAD
-  "generated_at": "2025-08-15T19:54:45.612180"
-=======
   "generated_at": "2025-08-17T17:54:51.342079"
->>>>>>> 887e555e
 }