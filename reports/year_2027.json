--- conflicted
+++ resolved
@@ -2,31 +2,6 @@
   "year": 2027,
   "workforce_breakdown": {
     "year": 2027,
-<<<<<<< HEAD
-    "total_employees": 5567,
-    "active_employees": 4778,
-    "breakdown_by_status": {
-      "continuous_active": 4080,
-      "new_hire_active": 698,
-      "experienced_termination": 557,
-      "new_hire_termination": 232
-    },
-    "participation_rate": 0.8585182084554207
-  },
-  "event_summary": {
-    "year": 2027,
-    "total_events": 8859,
-    "events_by_type": {
-      "raise": 4615,
-      "deferral_escalation": 930,
-      "enrollment": 930,
-      "hire": 930,
-      "termination": 789,
-      "promotion": 616,
-      "enrollment_change": 49
-    },
-    "hire_termination_ratio": 1.1787072243346008
-=======
     "total_employees": 5687,
     "active_employees": 4876,
     "breakdown_by_status": {
@@ -50,7 +25,6 @@
       "termination": 811
     },
     "hire_termination_ratio": 1.2256473489519113
->>>>>>> 887e555e
   },
   "growth_analysis": {
     "previous_active": 4693,
@@ -59,17 +33,10 @@
     "growth_pct": 3.899424675047944
   },
   "contribution_summary": {
-<<<<<<< HEAD
-    "enrolled_employees_active_eoy": 4080,
-    "total_contributions_active_eoy": 33769213.0,
-    "avg_contribution_active_eoy": 8277.0,
-    "avg_deferral_rate_active_eoy": 5.5
-=======
     "enrolled_employees_active_eoy": 4130,
     "total_contributions_active_eoy": 30275791.0,
     "avg_contribution_active_eoy": 7331.0,
     "avg_deferral_rate_active_eoy": 5.2
->>>>>>> 887e555e
   },
   "data_quality_results": [
     {
@@ -78,15 +45,9 @@
       "passed": true,
       "message": "Hire/termination ratio: 1.13 (PASS)",
       "details": {
-<<<<<<< HEAD
-        "hires": 930,
-        "terminations": 789,
-        "ratio": 1.1787072243346008,
-=======
         "hires": 994,
         "terminations": 876,
         "ratio": 1.134703196347032,
->>>>>>> 887e555e
         "min_ratio": 0.3,
         "max_ratio": 3.0
       },
@@ -103,9 +64,5 @@
       "affected_records": null
     }
   ],
-<<<<<<< HEAD
-  "generated_at": "2025-08-15T19:55:28.499452"
-=======
   "generated_at": "2025-08-17T17:55:38.128521"
->>>>>>> 887e555e
 }