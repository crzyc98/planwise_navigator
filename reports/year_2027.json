--- conflicted
+++ resolved
@@ -14,24 +14,13 @@
   },
   "event_summary": {
     "year": 2027,
-<<<<<<< HEAD
-    "total_events": 8857,
-    "events_by_type": {
-      "raise": 4636,
-=======
     "total_events": 8859,
     "events_by_type": {
       "raise": 4637,
       "enrollment": 930,
->>>>>>> 9bc3f6a2
       "hire": 930,
-      "enrollment": 930,
       "deferral_escalation": 904,
-<<<<<<< HEAD
-      "termination": 788,
-=======
       "termination": 789,
->>>>>>> 9bc3f6a2
       "promotion": 620,
       "enrollment_change": 49
     },
@@ -75,9 +64,5 @@
       "affected_records": null
     }
   ],
-<<<<<<< HEAD
-  "generated_at": "2025-08-15T19:34:28.164258"
-=======
   "generated_at": "2025-08-15T19:48:40.857170"
->>>>>>> 9bc3f6a2
 }