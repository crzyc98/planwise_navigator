{
  "year": 2025,
  "workforce_breakdown": {
    "year": 2025,
    "total_employees": 5418,
    "active_employees": 4553,
    "breakdown_by_status": {
      "continuous_active": 3845,
      "new_hire_active": 708,
      "experienced_termination": 523,
      "new_hire_termination": 342
    },
<<<<<<< HEAD
    "participation_rate": 0.8151521884025772
=======
    "participation_rate": 0.8150669887985943
>>>>>>> 887e555e
  },
  "event_summary": {
    "year": 2025,
    "total_events": 7977,
    "events_by_type": {
      "raise": 3559,
      "enrollment": 1925,
      "promotion": 455,
      "enrollment_change": 123,
      "hire": 1050,
      "termination": 865
    },
    "hire_termination_ratio": 1.2138728323699421
  },
  "growth_analysis": {
    "previous_active": 0,
    "current_active": 4553,
    "net_growth": 4553,
    "growth_pct": 0.0
  },
  "contribution_summary": {
    "enrolled_employees_active_eoy": 4423,
    "total_contributions_active_eoy": 25083001.0,
    "avg_contribution_active_eoy": 5671.0,
    "avg_deferral_rate_active_eoy": 4.9
  },
  "data_quality_results": [
    {
      "rule_name": "hire_termination_ratio",
      "severity": "warning",
      "passed": true,
      "message": "Hire/termination ratio: 1.21 (PASS)",
      "details": {
        "hires": 1050,
        "terminations": 865,
        "ratio": 1.2138728323699421,
        "min_ratio": 0.3,
        "max_ratio": 3.0
      },
      "affected_records": null
    },
    {
      "rule_name": "event_sequence_validation",
      "severity": "error",
      "passed": false,
      "message": "Validation rule failed: Binder Error: LATERAL join cannot contain aggregates!\nLINE 3:             SELECT employee_id, MIN(event_date) AS term_date\n                                        ^",
      "details": {
        "error": "Binder Error: LATERAL join cannot contain aggregates!\nLINE 3:             SELECT employee_id, MIN(event_date) AS term_date\n                                        ^"
      },
      "affected_records": null
    }
  ],
<<<<<<< HEAD
  "generated_at": "2025-08-15T19:54:03.527476"
=======
  "generated_at": "2025-08-17T17:54:04.802247"
>>>>>>> 887e555e
}<|MERGE_RESOLUTION|>--- conflicted
+++ resolved
@@ -10,11 +10,7 @@
       "experienced_termination": 523,
       "new_hire_termination": 342
     },
-<<<<<<< HEAD
-    "participation_rate": 0.8151521884025772
-=======
     "participation_rate": 0.8150669887985943
->>>>>>> 887e555e
   },
   "event_summary": {
     "year": 2025,
@@ -67,9 +63,5 @@
       "affected_records": null
     }
   ],
-<<<<<<< HEAD
-  "generated_at": "2025-08-15T19:54:03.527476"
-=======
   "generated_at": "2025-08-17T17:54:04.802247"
->>>>>>> 887e555e
 }