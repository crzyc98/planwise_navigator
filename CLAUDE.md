# PlanWise Navigator – Claude Code-Generation Playbook

A comprehensive, opinionated reference for generating enterprise-grade, production-ready code for workforce simulation and event sourcing.

-----

### **1. Purpose**

This playbook tells Claude exactly how to turn high-level feature requests into ready-to-ship artifacts for PlanWise Navigator, Fidelity's on-premises workforce-simulation platform. Follow it verbatim to guarantee:

  * Event-sourced architecture with immutable audit trails
  * Modular, maintainable components with single-responsibility design
  * Enterprise-grade transparency and reproducibility
  * Production-ready deployment to analytics servers

-----

### **2. System Overview**

| Layer | Technology | Version | Responsibility |
| :--- | :--- | :--- | :--- |
| **Storage** | DuckDB | 1.0.0 | Immutable event store; column-store OLAP engine |
| **Transformation** | dbt-core | 1.8.8 | Declarative SQL models, tests, documentation |
| **Adapter** | dbt-duckdb | 1.8.1 | Stable DuckDB integration |
| **Orchestration** | Dagster | 1.8.12 | Asset-based pipeline for simulation workflow |
| **Dashboard** | Streamlit | 1.39.0 | Interactive analytics and compensation tuning |
| **Configuration** | Pydantic | 2.7.4 | Type-safe config management with validation |
| **Parameters** | comp\_levers.csv | Dynamic | Analyst-adjustable compensation parameters |
| **Python** | CPython | 3.11.x | Long-term support version |
| **Context** | Context7 MCP | Latest | Extended context management and tool integration |

\<details\>
\<summary\>Unified Simulation Pipeline\</summary\>

```mermaid
graph TD
    config[config/simulation_config.yaml] --> dagster[Dagster Pipeline]
    params[comp_levers.csv] --> parameters[int_effective_parameters]
    census[census_raw] --> baseline[int_baseline_workforce]
    baseline --> snapshot[prepare_year_snapshot]
    snapshot --> prev_year[int_previous_year_workforce]
    parameters --> events[Event Models]
    prev_year --> events[Event Models]
    events --> yearly_events[fct_yearly_events]
    yearly_events --> workforce[fct_workforce_snapshot]
    workforce --> state[simulation_year_state]
    state --> checks[Asset Checks]
    checks --> tuning[Compensation Tuning UI]
    tuning --> params
```

\</details\>

-----

### **3. Event Sourcing Architecture**

PlanWise Navigator implements enterprise-grade event sourcing with immutable audit trails.

**Core Principles**:

  * **Immutability**: Every event is permanently recorded with a UUID.
  * **Auditability**: Complete workforce history reconstruction from events.
  * **Reproducibility**: Identical scenarios with the same random seed.
  * **Transparency**: Full visibility into every simulation decision.
  * **Type Safety**: Pydantic v2 validation on all event payloads.

**Event Types**:

  * **HIRE**: New employee onboarding with UUID and timestamp.
  * **TERMINATION**: Employee departure with reason codes.
  * **PROMOTION**: Level/band changes with compensation adjustments.
  * **RAISE**: Salary modifications (COLA, merit, market adjustment).
  * **BENEFIT\_ENROLLMENT**: Plan participation changes.
  * **DC PLAN EVENTS** (S072-03): Eligibility, enrollment, contributions, vesting.
  * **PLAN ADMINISTRATION EVENTS** (S072-04): Forfeitures, HCE determination, compliance monitoring.

**Unified Event Model** (S072-01):

  * **SimulationEvent**: Core event model using Pydantic v2 with discriminated unions.
  * **Required Context**: `scenario_id`, `plan_design_id` for proper event isolation.
  * **EventFactory**: Type-safe event creation with comprehensive validation.
  * **Performance**: \<5ms validation, 1000 events/second creation rate.

**Modular Engines**:

  * **Compensation Engine**: COLA, merit, and promotion-based adjustments.
  * **Termination Engine**: Hazard-based turnover modeling.
  * **Hiring Engine**: Growth-driven recruitment with realistic sampling.
  * **Promotion Engine**: Band-aware advancement probabilities.
  * **Parameter Engine**: Analyst-driven compensation tuning via `comp_levers.csv`.
  * **DC Plan Engine**: Retirement plan contribution, vesting, and distribution modeling (S072-03).
  * **Plan Administration Engine**: Forfeiture processing, HCE determination, and IRS compliance monitoring (S072-04).

**Snapshot Reconstruction**: Any workforce state can be instantly reconstructed from the event log for historical analysis and scenario validation.

-----

### **4. Directory Layout**

```
planwise_navigator/
├─ definitions.py                    # Dagster workspace entry point
├─ orchestrator/                     # Dagster pipeline code
│  ├─ simulation_pipeline.py        # Main simulation logic
│  ├─ assets/                        # Asset definitions
│  ├─ jobs/                          # Job workflows
│  └─ resources/                     # Shared resources (DuckDBResource)
├─ dbt/                              # dbt project
│  ├─ models/                        # SQL transformation models
│  │  ├─ staging/                    # Raw data cleaning (stg_*)
│  │  ├─ intermediate/               # Business logic (int_*)
│  │  └─ marts/                      # Final outputs (fct_*, dim_*)
│  ├─ seeds/                         # Configuration data (CSV)
│  └─ macros/                        # Reusable SQL functions
├─ streamlit_dashboard/              # Interactive dashboard
├─ config/                           # Configuration management
│  ├─ simulation_config.yaml        # Simulation parameters
│  ├─ schema.py                     # Legacy event schema (Pydantic v1)
│  └─ events.py                     # Unified event model (Pydantic v2)
├─ scripts/                          # Utility scripts
├─ tests/                            # Comprehensive testing
├─ data/                             # Raw input files (git-ignored)
├─ .dagster/                         # Dagster home directory (git-ignored)
└─ simulation.duckdb                 # DuckDB database file (git-ignored)
```

-----

### **5. Naming and Coding Standards**

#### **Naming Conventions**

  * **dbt models**: `tier_entity_purpose` (e.g., `fct_workforce_snapshot`, `int_termination_events`).
  * **Event tables**: `fct_yearly_events` (immutable), `fct_workforce_snapshot` (point-in-time).
  * **Modular operations**: `action_entity` (e.g., `clean_duckdb_data`, `run_year_simulation`).
  * **Dagster assets**: `snake_case`, descriptive (e.g., `simulation_year_state`, `dbt_simulation_assets`).
  * **Python**: PEP 8; mandatory type-hints; Pydantic models for config.
  * **Configuration**: `snake_case` in YAML, hierarchical structure.

#### **Coding Standards**

  * **SQL (dbt)**: Use 2-space indents, uppercase keywords, and one clause per line. Avoid `SELECT *`. Use `{{ ref() }}` and CTEs for readability.
  * **Python**: Keep functions under 40 lines. Raise explicit exceptions. Use Pydantic for data modeling.

<!-- end list -->

```python
from __future__ import annotations
from pydantic import BaseModel, Field
from typing import Literal
from datetime import date

class EmployeeEvent(BaseModel):
    employee_id: str = Field(..., min_length=1)
    event_type: Literal["HIRE", "TERM", "PROMOTION", "RAISE"]
    effective_date: date
```

-----

### **6. Development Workflow and Testing**

#### **Generation Workflow**

Every feature request becomes a single Pull-Request following this checklist:

1.  **Clarify scope**: Echo back requirements; call out unknowns.
2.  **Plan**: Update `/docs/spec-${date}.md` with the solution outline.
3.  **Generate code**: Create/modify dbt models, Dagster assets, or Python helpers.
4.  **Write tests**: Use dbt `schema.yml` tests and Pytest for Python.
5.  **Self-review**: Run `./scripts/lint && ./scripts/test`. Fix any failures.
6.  **Document**: Add docstrings and dbt doc blocks.
7.  **Commit**: Use conventional commits (`feat:`, `fix:`, `refactor:`).
8.  **Open PR**: Attach the spec link, screenshots, and test output.

#### **Testing Strategy**

| Layer | Framework | Minimum Coverage |
| :--- | :--- | :--- |
| dbt | built-in tests + dbt-unit-testing | 90% of models |
| Python | Pytest + pytest-dots | 95% lines |
| Dashboards | Cypress end-to-end (critical paths) | smoke |

#### **Data-Quality Gates**

1.  **Row counts**: Raw vs. staged table counts must have a difference of `<= 0.5%`.
2.  **Uniqueness**: Primary key uniqueness tests on every model.
3.  **Distribution drift**: Kolmogorov-Smirnov test vs. baseline should not have a p-value `>= 0.1`.

-----

### **7. Local Development Environment**

```bash
# Environment Setup
# DAGSTER_HOME should be set system-wide to ~/dagster_home_planwise
# Verify with: launchctl getenv DAGSTER_HOME
# If not set, run: ./scripts/set_dagster_home.sh

# Python Environment
python3.11 -m venv venv
source venv/bin/activate
pip install -r requirements.txt

# Start Dagster Development Server
dagster dev # Web server available at http://localhost:3000

# Run Simulations
dagster asset materialize --select simulation_year_state  # Single year
dagster asset materialize --select multi_year_simulation  # Multi-year

# dbt Development
cd dbt
dbt run       # Run all models
dbt test      # Run all tests
dbt docs generate # Generate documentation

# Streamlit Dashboards
<<<<<<< HEAD
streamlit run streamlit_dashboard/main.py
```

-----
=======
make run-dashboard                                       # Launch main dashboard (port 8501)
make run-compensation-tuning                             # Launch compensation tuning interface (port 8502)
make run-optimization-dashboard                          # Launch optimization dashboard (port 8503)

# Configuration Management
# Edit config/simulation_config.yaml for simulation parameters:
# - start_year, end_year
# - target_growth_rate
# - termination_rates
# - random_seed for reproducibility

# Asset-based Development Pattern
dagster asset materialize --select dbt_models             # Run all dbt models
dagster asset materialize --select workforce_simulation   # Run simulation assets
dagster asset materialize --select dashboard_data        # Prepare dashboard data

# Data Quality Checks
dagster asset check --select validate_data_quality       # Run data quality checks
dagster asset check --select validate_simulation_results # Validate simulation outputs

⸻

9.5  Epic E012: Compensation Tuning System

**Purpose**: Enables analysts to dynamically adjust compensation parameters through a UI to hit budget targets, eliminating the need for code changes and deployments.

**Architecture**:
```
Analyst → Streamlit UI → comp_levers.csv → int_effective_parameters → Event Models → Simulation Results
```

**Key Components**:
- **`comp_levers.csv`**: 126 parameter entries covering all job levels (1-5) and years (2025-2029)
- **`int_effective_parameters.sql`**: Dynamic parameter resolution model
- **`pages/1_Compensation_Tuning.py`**: Full-featured Streamlit interface for parameter adjustment
- **Enhanced Event Models**: Merit, hiring, and promotion models now read from dynamic parameters

**Parameter Categories**:
- **Merit Rates**: `merit_base` by job level (e.g., Level 1: 4%, Level 5: 2%)
- **COLA Rates**: `cola_rate` applied uniformly (e.g., 2% across all levels)
- **New Hire Adjustments**: `new_hire_salary_adjustment` multiplier (e.g., 115% of base)
- **Promotion Rates**: `promotion_probability` and `promotion_raise` by level

**Streamlit Interface Features**:
- **Parameter Controls**: Sliders for all compensation parameters with real-time validation
- **Application Modes**: Single year vs. All Years (2025-2029) parameter application
- **Random Seed Control**: Reproducible simulation results with default (42), custom, or random seeds
- **Impact Analysis**: Real-time parameter change preview with estimated growth impact
- **Employment Status Filtering**: Granular workforce analysis using `detailed_status_code`:
  - `continuous_active`: Existing employees who remain active
  - `experienced_termination`: Existing employees who terminated this year
  - `new_hire_active`: New hires who remain active
  - `new_hire_termination`: New hires terminated in same year
- **Multi-Method Simulation**: Dagster CLI → Asset-based → Manual dbt fallback execution
- **Results Visualization**: Year-by-year breakdown with status composition charts

**Critical Implementation Patterns**:
```python
# Parameter Application (All Years Mode)
target_years = [2025, 2026, 2027, 2028, 2029] if apply_mode == "All Years" else [selected_year]
update_parameters_file(proposed_params, target_years)

# Employment Status Filtering
result = conn.execute(f"""
    SELECT COUNT(*), AVG(current_compensation)
    FROM fct_workforce_snapshot
    WHERE simulation_year = ? AND detailed_status_code IN ({status_placeholders})
""", [year] + status_filter).fetchone()

# Multi-Method Simulation Execution
try:
    # Method 1: Dagster CLI execution
    cmd = [dagster_cmd, "job", "execute", "--job", "multi_year_simulation", "-f", "definitions.py", "--config", config_file]
    result = subprocess.run(cmd, ...)
except:
    # Method 2: Asset-based simulation
    # Method 3: Manual dbt execution
```
>>>>>>> 3e060ea0

### **8. Deployment**

The CI pipeline (GitHub Actions) performs:

1.  Lint → Pytest → dbt build –fail-fast
2.  Dagster asset warm-up
3.  Tag & release Docker image `ghcr.io/fidelity/planwise:${sha}`
4.  Ansible playbook updates the on-prem server (zero-downtime blue-green).

-----

### **9. Project Status & Changelog**

This section tracks the implementation of major epics and stories.

#### **Epic E021-A: DC Plan Event Schema Foundation**

  * **Status**: 🟡 Partially Complete (81% - 5 of 7 stories completed on 2025-07-11)
  * **Summary**: Establishing a comprehensive, enterprise-grade event schema for DC plan operations. Successfully delivered core event model, workforce integration, DC plan events, and performance framework. Outstanding work includes loan/investment events and ERISA compliance review.
  * **Completed Stories** (26 of 32 points):
      * **S072-01**: Core Event Model (Pydantic v2 discriminated unions) ✅
      * **S072-02**: Workforce Events (Hire, Promotion, Termination, Merit) ✅
      * **S072-03**: Core DC Plan Events (Eligibility, Enrollment, Contribution, Vesting) ✅
      * **S072-04**: Plan Administration Events (Forfeiture, HCE, Compliance) ✅
      * **S072-06**: Performance & Validation Framework ✅
  * **Outstanding Stories** (6 of 32 points):
      * **S072-05**: Loan & Investment Events (3 points) ❌
      * **S072-07**: ERISA Compliance Review & Documentation (3 points) ❌

#### **Story S072-04: Plan Administration Events**

  * **Status**: Completed (2025-07-11)
  * **Summary**: Implemented essential plan administration events for governance and compliance, including `ForfeiturePayload`, `HCEStatusPayload`, and `ComplianceEventPayload`. Integrated into the `SimulationEvent` discriminated union with a full suite of 24 unit tests.

#### **Epic E020: Polars Integration MVP**

  * **Status**: Completed (2025-07-10)
  * **Summary**: A proof-of-concept demonstrated that Polars offers a **2.1x speedup** for complex aggregation queries compared to pandas on the project's dataset. While pandas remains faster for simpler operations, Polars is recommended for future complex analytics, especially for multi-year simulations.
  * **Details**: Polars `1.31.0` was installed and tested, showing no conflicts with the existing environment.

#### **Epic E013-S013-01: dbt Command Utility Enhancement**

  * **Status**: Completed
  * **Summary**: Centralized all dbt command execution by creating a new `execute_dbt_command_streaming()` utility. This function provides streaming output for long-running dbt operations like `dbt build` and is now used across the orchestrator assets.

#### **Fix: dbt Contract Compliance**

  * **Status**: Resolved
  * **Summary**: Fixed a multi-year simulation failure caused by dbt contract errors. The `schema.yml` for `fct_yearly_events` and `fct_workforce_snapshot` was updated to include data type definitions for all columns and correct several data type mismatches.

#### **Epic E012: Compensation Tuning System**

  * **Status**: Mostly complete; auto-optimization features are planned.
  * **Summary**: Enables analysts to dynamically adjust compensation parameters via a Streamlit UI, which updates `comp_levers.csv` to influence simulation results without code changes.
  * **Completed Stories**:
      * **S043**: Parameter foundation (`comp_levers.csv`).
      * **S044**: Dynamic parameter integration into models.
      * **S046**: Streamlit analyst interface.
  * **Planned Stories**:
      * **S045**: Dagster tuning loops (auto-optimization).
      * **S047**: SciPy optimization engine (goal-seeking).

-----

### **10. Troubleshooting and Common Issues**

#### **CRITICAL: DuckDB Serialization and Path Issues**

  * **Problem**: DuckDB Relation objects are not serializable by Dagster.
  * **Solution**: **Always** convert DuckDB query results to pandas DataFrames (`.df()`) before returning them from a Dagster asset.
  * **Correct Pattern**:
    ```python
    @asset
    def correct_asset(context: AssetExecutionContext, duckdb: DuckDBResource) -> pd.DataFrame:
        with duckdb.get_connection() as conn:
            df = conn.execute("SELECT * FROM employees").df()
            return df # Returns a serializable DataFrame
    ```
  * **Paths**: Always run `dagster` commands from the project root and `dbt` commands from the `/dbt` directory. The database file is `simulation.duckdb`.

#### **Virtual Environment and Versioning**

  * **Problem**: `ModuleNotFoundError` when running `dagster` commands.
  * **Cause**: Using a system-installed Dagster instead of the one in the virtual environment.
  * **Solution**: Always activate the virtual environment (`source venv/bin/activate`) before running commands, or call the binary directly (`venv/bin/dagster ...`).
  * **Compatible Versions**: `dbt-core: 1.9.8`, `dagster: 1.10.21`, `dagster-dbt: 0.26.21`.

#### **Database Locks and State Management**

  * **Problem**: Simulations fail due to a `Conflicting lock is held` error.
  * **Cause**: An active database connection is held by an IDE (like VS Code or Windsurf).
  * **Solution**: Close all open database connections in other tools before running a simulation. The Streamlit UI has built-in error detection for this.
  * **Data Persistence**: To persist data across runs in a multi-year simulation, ensure the job is configured with `full_refresh: False`.

#### **Cumulative Growth Calculation**

  * **Problem**: Year-over-year growth appears flat.
  * **Cause**: Calculating growth from the baseline each year instead of cumulatively.
  * **Solution**: Sum all events from the beginning of the simulation up to the current year to get the correct state.
    ```sql
    -- CORRECT: Calculate cumulative metrics from all events
    SELECT
        SUM(CASE WHEN event_type = 'hire' THEN 1 ELSE 0 END) as total_hires,
        SUM(CASE WHEN event_type = 'termination' THEN 1 ELSE 0 END) as total_terminations
    FROM fct_yearly_events
    WHERE simulation_year <= ?
    ```

-----

### **11. Further Reading**

  * `/docs/architecture.md` – Deep-dive diagrams
  * `/docs/events.md` – Workforce event taxonomy
  * [Dagster Docs](https://docs.dagster.io/)
  * [dbt Style Guide](https://docs.getdbt.com/docs/collaborate/style-guide)<|MERGE_RESOLUTION|>--- conflicted
+++ resolved
@@ -217,12 +217,8 @@
 dbt docs generate # Generate documentation
 
 # Streamlit Dashboards
-<<<<<<< HEAD
 streamlit run streamlit_dashboard/main.py
-```
-
------
-=======
+# Or use Make targets for convenience:
 make run-dashboard                                       # Launch main dashboard (port 8501)
 make run-compensation-tuning                             # Launch compensation tuning interface (port 8502)
 make run-optimization-dashboard                          # Launch optimization dashboard (port 8503)
@@ -242,66 +238,9 @@
 # Data Quality Checks
 dagster asset check --select validate_data_quality       # Run data quality checks
 dagster asset check --select validate_simulation_results # Validate simulation outputs
-
-⸻
-
-9.5  Epic E012: Compensation Tuning System
-
-**Purpose**: Enables analysts to dynamically adjust compensation parameters through a UI to hit budget targets, eliminating the need for code changes and deployments.
-
-**Architecture**:
-```
-Analyst → Streamlit UI → comp_levers.csv → int_effective_parameters → Event Models → Simulation Results
-```
-
-**Key Components**:
-- **`comp_levers.csv`**: 126 parameter entries covering all job levels (1-5) and years (2025-2029)
-- **`int_effective_parameters.sql`**: Dynamic parameter resolution model
-- **`pages/1_Compensation_Tuning.py`**: Full-featured Streamlit interface for parameter adjustment
-- **Enhanced Event Models**: Merit, hiring, and promotion models now read from dynamic parameters
-
-**Parameter Categories**:
-- **Merit Rates**: `merit_base` by job level (e.g., Level 1: 4%, Level 5: 2%)
-- **COLA Rates**: `cola_rate` applied uniformly (e.g., 2% across all levels)
-- **New Hire Adjustments**: `new_hire_salary_adjustment` multiplier (e.g., 115% of base)
-- **Promotion Rates**: `promotion_probability` and `promotion_raise` by level
-
-**Streamlit Interface Features**:
-- **Parameter Controls**: Sliders for all compensation parameters with real-time validation
-- **Application Modes**: Single year vs. All Years (2025-2029) parameter application
-- **Random Seed Control**: Reproducible simulation results with default (42), custom, or random seeds
-- **Impact Analysis**: Real-time parameter change preview with estimated growth impact
-- **Employment Status Filtering**: Granular workforce analysis using `detailed_status_code`:
-  - `continuous_active`: Existing employees who remain active
-  - `experienced_termination`: Existing employees who terminated this year
-  - `new_hire_active`: New hires who remain active
-  - `new_hire_termination`: New hires terminated in same year
-- **Multi-Method Simulation**: Dagster CLI → Asset-based → Manual dbt fallback execution
-- **Results Visualization**: Year-by-year breakdown with status composition charts
-
-**Critical Implementation Patterns**:
-```python
-# Parameter Application (All Years Mode)
-target_years = [2025, 2026, 2027, 2028, 2029] if apply_mode == "All Years" else [selected_year]
-update_parameters_file(proposed_params, target_years)
-
-# Employment Status Filtering
-result = conn.execute(f"""
-    SELECT COUNT(*), AVG(current_compensation)
-    FROM fct_workforce_snapshot
-    WHERE simulation_year = ? AND detailed_status_code IN ({status_placeholders})
-""", [year] + status_filter).fetchone()
-
-# Multi-Method Simulation Execution
-try:
-    # Method 1: Dagster CLI execution
-    cmd = [dagster_cmd, "job", "execute", "--job", "multi_year_simulation", "-f", "definitions.py", "--config", config_file]
-    result = subprocess.run(cmd, ...)
-except:
-    # Method 2: Asset-based simulation
-    # Method 3: Manual dbt execution
-```
->>>>>>> 3e060ea0
+```
+
+-----
 
 ### **8. Deployment**
 
